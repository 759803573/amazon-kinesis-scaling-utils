--- conflicted
+++ resolved
@@ -199,11 +199,7 @@
 		int currentSize = StreamScalingUtils.getOpenShardCount(kinesisClient,
 				streamName);
 
-<<<<<<< HEAD
-		if (currentSize == 1) {
-=======
 		if(currentSize == 1) {
->>>>>>> fd9b0f23
 			throw new AlreadyOneShardException();
 		}
 
